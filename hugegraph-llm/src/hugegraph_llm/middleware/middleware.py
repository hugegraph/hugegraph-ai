--- conflicted
+++ resolved
@@ -46,11 +46,7 @@
             "%s - Args: %s, IP: %s, URL: %s",
             request.method,
             request.query_params,
-<<<<<<< HEAD
-            request.client.host,  # type: ignore
-=======
             request.client.host,
->>>>>>> af82d914
             request.url,
         )
         return response