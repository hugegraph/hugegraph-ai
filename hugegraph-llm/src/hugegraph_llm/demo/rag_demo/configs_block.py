# Licensed to the Apache Software Foundation (ASF) under one
# or more contributor license agreements.  See the NOTICE file
# distributed with this work for additional information
# regarding copyright ownership.  The ASF licenses this file
# to you under the Apache License, Version 2.0 (the
# "License"); you may not use this file except in compliance
# with the License.  You may obtain a copy of the License at
#
#   http://www.apache.org/licenses/LICENSE-2.0
#
# Unless required by applicable law or agreed to in writing,
# software distributed under the License is distributed on an
# "AS IS" BASIS, WITHOUT WARRANTIES OR CONDITIONS OF ANY
# KIND, either express or implied.  See the License for the
# specific language governing permissions and limitations
# under the License.

import json
import os
from functools import partial
from typing import Optional

import gradio as gr
import requests
from dotenv import dotenv_values
from requests.auth import HTTPBasicAuth

from hugegraph_llm.config import huge_settings, llm_settings
from hugegraph_llm.models.embeddings.litellm import LiteLLMEmbedding
from hugegraph_llm.models.llms.litellm import LiteLLMClient
from hugegraph_llm.utils.log import log

current_llm = "chat"


def test_litellm_embedding(api_key, api_base, model_name) -> int:
    llm_client = LiteLLMEmbedding(
            api_key = api_key,
            api_base = api_base,
            model_name = model_name,
        )
    try:
        response = llm_client.get_text_embedding("test")
        assert len(response) > 0
    except Exception as e:
        raise gr.Error(f"Error in litellm embedding call: {e}") from e
    gr.Info("Test connection successful~")
    return 200


def test_litellm_chat(api_key, api_base, model_name, max_tokens: int) -> int:
    try:
        llm_client = LiteLLMClient(
            api_key=api_key,
            api_base=api_base,
            model_name=model_name,
            max_tokens=max_tokens,
        )
        response = llm_client.generate(messages=[{"role": "user", "content": "hi"}])
        assert len(response) > 0
    except Exception as e:
        raise gr.Error(f"Error in litellm chat call: {e}") from e
    gr.Info("Test connection successful~")
    return 200


def test_api_connection(url, method="GET", headers=None, params=None, body=None, auth=None, origin_call=None) -> int:
    # TODO: use fastapi.request / starlette instead?
    log.debug("Request URL: %s", url)
    try:
        if method.upper() == "GET":
            resp = requests.get(url, headers=headers, params=params, timeout=(1.0, 5.0), auth=auth)
        elif method.upper() == "POST":
            resp = requests.post(url, headers=headers, params=params, json=body, timeout=(1.0, 5.0), auth=auth)
        else:
            raise ValueError("Unsupported HTTP method, please use GET/POST instead")
    except requests.exceptions.RequestException as e:
        msg = f"Connection failed: {e}"
        log.error(msg)
        if origin_call is None:
            raise gr.Error(msg)
        return -1  # Error code

    if 200 <= resp.status_code < 300:
        msg = "Test connection successful~"
        log.info(msg)
        gr.Info(msg)
    else:
        msg = f"Connection failed with status code: {resp.status_code}, error: {resp.text}"
        log.error(msg)
        # TODO: Only the message returned by rag can be processed, and the other return values can't be processed
        if origin_call is None:
            try:
                raise gr.Error(json.loads(resp.text).get("message", msg))
            except (json.decoder.JSONDecodeError, AttributeError) as e:
                raise gr.Error(resp.text) from e
    return resp.status_code


def config_qianfan_model(arg1, arg2, arg3=None, settings_prefix=None, origin_call=None) -> int:
    setattr(llm_settings, f"qianfan_{settings_prefix}_api_key", arg1)
    setattr(llm_settings, f"qianfan_{settings_prefix}_secret_key", arg2)
    if arg3:
        setattr(llm_settings, f"qianfan_{settings_prefix}_language_model", arg3)
    params = {
        "grant_type": "client_credentials",
        "client_id": arg1,
        "client_secret": arg2,
    }
    status_code = test_api_connection(
        "https://aip.baidubce.com/oauth/2.0/token", "POST", params=params, origin_call=origin_call
    )
    return status_code


def apply_embedding_config(arg1, arg2, arg3, origin_call=None) -> int:
    status_code = -1
    embedding_option = llm_settings.embedding_type
    if embedding_option == "openai":
        llm_settings.openai_embedding_api_key = arg1
        llm_settings.openai_embedding_api_base = arg2
        llm_settings.openai_embedding_model = arg3
        test_url = llm_settings.openai_embedding_api_base + "/embeddings"
        headers = {"Authorization": f"Bearer {arg1}"}
        data = {"model": arg3, "input": "test"}
        status_code = test_api_connection(test_url, method="POST", headers=headers, body=data, origin_call=origin_call)
    elif embedding_option == "qianfan_wenxin":
        status_code = config_qianfan_model(arg1, arg2, settings_prefix="embedding", origin_call=origin_call)
        llm_settings.qianfan_embedding_model = arg3
    elif embedding_option == "ollama/local":
        llm_settings.ollama_embedding_host = arg1
        llm_settings.ollama_embedding_port = int(arg2)
        llm_settings.ollama_embedding_model = arg3
        status_code = test_api_connection(f"http://{arg1}:{arg2}", origin_call=origin_call)
    elif embedding_option == "litellm":
        llm_settings.litellm_embedding_api_key = arg1
        llm_settings.litellm_embedding_api_base = arg2
        llm_settings.litellm_embedding_model = arg3
        status_code = test_litellm_embedding(arg1, arg2, arg3)
    llm_settings.update_env()
    gr.Info("Configured!")
    return status_code


def apply_reranker_config(
        reranker_api_key: Optional[str] = None,
        reranker_model: Optional[str] = None,
        cohere_base_url: Optional[str] = None,
        origin_call=None,
) -> int:
    status_code = -1
    reranker_option = llm_settings.reranker_type
    if reranker_option == "cohere":
        llm_settings.reranker_api_key = reranker_api_key
        llm_settings.reranker_model = reranker_model
        llm_settings.cohere_base_url = cohere_base_url
        headers = {"Authorization": f"Bearer {reranker_api_key}"}
        status_code = test_api_connection(
            cohere_base_url.rsplit("/", 1)[0] + "/check-api-key",
            method="POST",
            headers=headers,
            origin_call=origin_call,
        )
    elif reranker_option == "siliconflow":
        llm_settings.reranker_api_key = reranker_api_key
        llm_settings.reranker_model = reranker_model
        from pyhugegraph.utils.constants import Constants

        headers = {
            "accept": Constants.HEADER_CONTENT_TYPE,
            "authorization": f"Bearer {reranker_api_key}",
        }
        status_code = test_api_connection(
            "https://api.siliconflow.cn/v1/user/info",
            headers=headers,
            origin_call=origin_call,
        )
    llm_settings.update_env()
    gr.Info("Configured!")
    return status_code


def apply_graph_config(url, name, user, pwd, gs, origin_call=None) -> int:
    # Add URL prefix automatically to improve user experience
    if url and not (url.startswith('http://') or url.startswith('https://')):
        url = f"http://{url}"

    huge_settings.graph_url = url
    huge_settings.graph_name = name
    huge_settings.graph_user = user
    huge_settings.graph_pwd = pwd
    huge_settings.graph_space = gs
    # Test graph connection (Auth)
    if gs and gs.strip():
        test_url = f"{url}/graphspaces/{gs}/graphs/{name}/schema"
    else:
        test_url = f"{url}/graphs/{name}/schema"
    auth = HTTPBasicAuth(user, pwd)
    # for http api return status
    response = test_api_connection(test_url, auth=auth, origin_call=origin_call)
    huge_settings.update_env()
    return response


# Different llm models have different parameters, so no meaningful argument names are given here
def apply_llm_config(current_llm_config, arg1, arg2, arg3, arg4, origin_call=None) -> int:
    log.debug("current llm in apply_llm_config is %s", current_llm_config)
    llm_option = getattr(llm_settings, f"{current_llm_config}_llm_type")
    log.debug("llm option in apply_llm_config is %s", llm_option)
    status_code = -1

    if llm_option == "openai":
        setattr(llm_settings, f"openai_{current_llm_config}_api_key", arg1)
        setattr(llm_settings, f"openai_{current_llm_config}_api_base", arg2)
        setattr(llm_settings, f"openai_{current_llm_config}_language_model", arg3)
        setattr(llm_settings, f"openai_{current_llm_config}_tokens", int(arg4))

        test_url = getattr(llm_settings, f"openai_{current_llm_config}_api_base") + "/chat/completions"
        data = {
            "model": arg3,
            "temperature": 0.01,
<<<<<<< HEAD
            "messages": [{"role": "user", "content": "hello"}],
=======
            "messages": [{"role": "user", "content": "test"}],
>>>>>>> 6754fae1
        }
        headers = {"Authorization": f"Bearer {arg1}"}
        status_code = test_api_connection(test_url, method="POST", headers=headers, body=data, origin_call=origin_call)

    elif llm_option == "qianfan_wenxin":
        status_code = config_qianfan_model(arg1, arg2, arg3, settings_prefix=current_llm_config,
                                           origin_call=origin_call)  # pylint: disable=C0301

    elif llm_option == "ollama/local":
        setattr(llm_settings, f"ollama_{current_llm_config}_host", arg1)
        setattr(llm_settings, f"ollama_{current_llm_config}_port", int(arg2))
        setattr(llm_settings, f"ollama_{current_llm_config}_language_model", arg3)
        status_code = test_api_connection(f"http://{arg1}:{arg2}", origin_call=origin_call)

    elif llm_option == "litellm":
        setattr(llm_settings, f"litellm_{current_llm_config}_api_key", arg1)
        setattr(llm_settings, f"litellm_{current_llm_config}_api_base", arg2)
        setattr(llm_settings, f"litellm_{current_llm_config}_language_model", arg3)
        setattr(llm_settings, f"litellm_{current_llm_config}_tokens", int(arg4))

        status_code = test_litellm_chat(arg1, arg2, arg3, int(arg4))

    gr.Info("Configured!")
    llm_settings.update_env()
    return status_code


# TODO: refactor the function to reduce the number of statements & separate the logic
# pylint: disable=C0301,E1101
def create_configs_block() -> list:
    # pylint: disable=R0915 (too-many-statements)
    with gr.Accordion("1. Set up the HugeGraph server.", open=False):
        with gr.Row():
            graph_config_input = [
                gr.Textbox(value=huge_settings.graph_url, label="url",
                           info="IP:PORT (e.g. 127.0.0.1:8080) or full URL (e.g. http://127.0.0.1:8080)"),
                gr.Textbox(value=huge_settings.graph_name, label="graph",
                           info="The graph name of HugeGraph-Server instance"),
                gr.Textbox(value=huge_settings.graph_user, label="user",
                           info="Username for graph server auth"),
                gr.Textbox(value=huge_settings.graph_pwd, label="pwd", type="password",
                           info="Password for graph server auth"),
                gr.Textbox(value=huge_settings.graph_space, label="graphspace (Optional)",
                           info="Namespace for multi-tenant scenarios (leave empty if not using graphspaces)"),
            ]
        graph_config_button = gr.Button("Apply Configuration")
    graph_config_button.click(apply_graph_config, inputs=graph_config_input)  # pylint: disable=no-member

    # TODO : use OOP to refactor the following code
    with gr.Accordion("2. Set up the LLM.", open=False):
        gr.Markdown("> Tips: The OpenAI option also support openai style api from other providers. "
                    "**Refresh the page** to load the **latest configs** in __UI__.")
        with gr.Tab(label='chat'):
            chat_llm_dropdown = gr.Dropdown(choices=["openai", "litellm", "qianfan_wenxin", "ollama/local"],
                                            value=getattr(llm_settings, "chat_llm_type"), label="type")
            apply_llm_config_with_chat_op = partial(apply_llm_config, "chat")

            @gr.render(inputs=[chat_llm_dropdown])
            def chat_llm_settings(llm_type):
                llm_settings.chat_llm_type = llm_type
                if llm_type == "openai":
                    llm_config_input = [
                        gr.Textbox(value=getattr(llm_settings, "openai_chat_api_key"), label="api_key",
                                   type="password"),
                        gr.Textbox(value=getattr(llm_settings, "openai_chat_api_base"), label="api_base"),
                        gr.Textbox(value=getattr(llm_settings, "openai_chat_language_model"), label="model_name"),
                        gr.Textbox(value=getattr(llm_settings, "openai_chat_tokens"), label="max_token"),
                    ]
                elif llm_type == "ollama/local":
                    llm_config_input = [
                        gr.Textbox(value=getattr(llm_settings, "ollama_chat_host"), label="host"),
                        gr.Textbox(value=str(getattr(llm_settings, "ollama_chat_port")), label="port"),
                        gr.Textbox(value=getattr(llm_settings, "ollama_chat_language_model"), label="model_name"),
                        gr.Textbox(value="", visible=False),
                    ]
                elif llm_type == "qianfan_wenxin":
                    llm_config_input = [
                        gr.Textbox(value=getattr(llm_settings, "qianfan_chat_api_key"), label="api_key",
                                   type="password"),
                        gr.Textbox(value=getattr(llm_settings, "qianfan_chat_secret_key"), label="secret_key",
                                   type="password"),
                        gr.Textbox(value=getattr(llm_settings, "qianfan_chat_language_model"), label="model_name"),
                        gr.Textbox(value="", visible=False),
                    ]
                elif llm_type == "litellm":
                    llm_config_input = [
                        gr.Textbox(value=getattr(llm_settings, "litellm_chat_api_key"), label="api_key",
                                   type="password"),
                        gr.Textbox(value=getattr(llm_settings, "litellm_chat_api_base"), label="api_base",
                                   info="If you want to use the default api_base, please keep it blank"),
                        gr.Textbox(value=getattr(llm_settings, "litellm_chat_language_model"), label="model_name",
                                   info="Please refer to https://docs.litellm.ai/docs/providers"),
                        gr.Textbox(value=getattr(llm_settings, "litellm_chat_tokens"), label="max_token"),
                    ]
                else:
                    llm_config_input = [gr.Textbox(value="", visible=False) for _ in range(4)]
                llm_config_button = gr.Button("Apply configuration")
                llm_config_button.click(apply_llm_config_with_chat_op, inputs=llm_config_input)
                # Determine whether there are Settings in the.env file
                dir_name = os.path.dirname
                package_path = dir_name(dir_name(dir_name(dir_name(dir_name(os.path.abspath(__file__))))))
                env_path = os.path.join(package_path, ".env")
                env_vars = dotenv_values(env_path)
                api_extract_key = env_vars.get("OPENAI_EXTRACT_API_KEY")
                api_text2sql_key = env_vars.get("OPENAI_TEXT2GQL_API_KEY")
                if not api_extract_key:
                    llm_config_button.click(apply_llm_config_with_text2gql_op, inputs=llm_config_input)
                if not api_text2sql_key:
                    llm_config_button.click(apply_llm_config_with_extract_op, inputs=llm_config_input)
        with gr.Tab(label='mini_tasks'):
            extract_llm_dropdown = gr.Dropdown(choices=["openai", "litellm", "qianfan_wenxin", "ollama/local"],
                                               value=getattr(llm_settings, "extract_llm_type"), label="type")
            apply_llm_config_with_extract_op = partial(apply_llm_config, "extract")

            @gr.render(inputs=[extract_llm_dropdown])
            def extract_llm_settings(llm_type):
                llm_settings.extract_llm_type = llm_type
                if llm_type == "openai":
                    llm_config_input = [
                        gr.Textbox(value=getattr(llm_settings, "openai_extract_api_key"), label="api_key",
                                   type="password"),
                        gr.Textbox(value=getattr(llm_settings, "openai_extract_api_base"), label="api_base"),
                        gr.Textbox(value=getattr(llm_settings, "openai_extract_language_model"), label="model_name"),
                        gr.Textbox(value=getattr(llm_settings, "openai_extract_tokens"), label="max_token"),
                    ]
                elif llm_type == "ollama/local":
                    llm_config_input = [
                        gr.Textbox(value=getattr(llm_settings, "ollama_extract_host"), label="host"),
                        gr.Textbox(value=str(getattr(llm_settings, "ollama_extract_port")), label="port"),
                        gr.Textbox(value=getattr(llm_settings, "ollama_extract_language_model"), label="model_name"),
                        gr.Textbox(value="", visible=False),
                    ]
                elif llm_type == "qianfan_wenxin":
                    llm_config_input = [
                        gr.Textbox(value=getattr(llm_settings, "qianfan_extract_api_key"), label="api_key",
                                   type="password"),
                        gr.Textbox(value=getattr(llm_settings, "qianfan_extract_secret_key"), label="secret_key",
                                   type="password"),
                        gr.Textbox(value=getattr(llm_settings, "qianfan_extract_language_model"), label="model_name"),
                        gr.Textbox(value="", visible=False),
                    ]
                elif llm_type == "litellm":
                    llm_config_input = [
                        gr.Textbox(value=getattr(llm_settings, "litellm_extract_api_key"), label="api_key",
                                   type="password"),
                        gr.Textbox(value=getattr(llm_settings, "litellm_extract_api_base"), label="api_base",
                                   info="If you want to use the default api_base, please keep it blank"),
                        gr.Textbox(value=getattr(llm_settings, "litellm_extract_language_model"), label="model_name",
                                   info="Please refer to https://docs.litellm.ai/docs/providers"),
                        gr.Textbox(value=getattr(llm_settings, "litellm_extract_tokens"), label="max_token"),
                    ]
                else:
                    llm_config_input = [gr.Textbox(value="", visible=False) for _ in range(4)]
                llm_config_button = gr.Button("Apply configuration")
                llm_config_button.click(apply_llm_config_with_extract_op, inputs=llm_config_input)
        with gr.Tab(label='text2gql'):
            text2gql_llm_dropdown = gr.Dropdown(choices=["openai", "litellm", "qianfan_wenxin", "ollama/local"],
                                                value=getattr(llm_settings, "text2gql_llm_type"), label="type")
            apply_llm_config_with_text2gql_op = partial(apply_llm_config, "text2gql")

            @gr.render(inputs=[text2gql_llm_dropdown])
            def text2gql_llm_settings(llm_type):
                llm_settings.text2gql_llm_type = llm_type
                if llm_type == "openai":
                    llm_config_input = [
                        gr.Textbox(value=getattr(llm_settings, "openai_text2gql_api_key"), label="api_key",
                                   type="password"),
                        gr.Textbox(value=getattr(llm_settings, "openai_text2gql_api_base"), label="api_base"),
                        gr.Textbox(value=getattr(llm_settings, "openai_text2gql_language_model"), label="model_name"),
                        gr.Textbox(value=getattr(llm_settings, "openai_text2gql_tokens"), label="max_token"),
                    ]
                elif llm_type == "ollama/local":
                    llm_config_input = [
                        gr.Textbox(value=getattr(llm_settings, "ollama_text2gql_host"), label="host"),
                        gr.Textbox(value=str(getattr(llm_settings, "ollama_text2gql_port")), label="port"),
                        gr.Textbox(value=getattr(llm_settings, "ollama_text2gql_language_model"), label="model_name"),
                        gr.Textbox(value="", visible=False),
                    ]
                elif llm_type == "qianfan_wenxin":
                    llm_config_input = [
                        gr.Textbox(value=getattr(llm_settings, "qianfan_text2gql_api_key"), label="api_key",
                                   type="password"),
                        gr.Textbox(value=getattr(llm_settings, "qianfan_text2gql_secret_key"), label="secret_key",
                                   type="password"),
                        gr.Textbox(value=getattr(llm_settings, "qianfan_text2gql_language_model"), label="model_name"),
                        gr.Textbox(value="", visible=False),
                    ]
                elif llm_type == "litellm":
                    llm_config_input = [
                        gr.Textbox(value=getattr(llm_settings, "litellm_text2gql_api_key"), label="api_key",
                                   type="password"),
                        gr.Textbox(value=getattr(llm_settings, "litellm_text2gql_api_base"), label="api_base",
                                   info="If you want to use the default api_base, please keep it blank"),
                        gr.Textbox(value=getattr(llm_settings, "litellm_text2gql_language_model"), label="model_name",
                                   info="Please refer to https://docs.litellm.ai/docs/providers"),
                        gr.Textbox(value=getattr(llm_settings, "litellm_text2gql_tokens"), label="max_token"),
                    ]
                else:
                    llm_config_input = [gr.Textbox(value="", visible=False) for _ in range(4)]
                llm_config_button = gr.Button("Apply configuration")
                llm_config_button.click(apply_llm_config_with_text2gql_op, inputs=llm_config_input)

    with gr.Accordion("3. Set up the Embedding.", open=False):
        embedding_dropdown = gr.Dropdown(
            choices=["openai", "litellm", "qianfan_wenxin", "ollama/local"], value=llm_settings.embedding_type,
            label="Embedding"
        )

        @gr.render(inputs=[embedding_dropdown])
        def embedding_settings(embedding_type):
            llm_settings.embedding_type = embedding_type
            if embedding_type == "openai":
                with gr.Row():
                    embedding_config_input = [
                        gr.Textbox(value=llm_settings.openai_embedding_api_key, label="api_key", type="password"),
                        gr.Textbox(value=llm_settings.openai_embedding_api_base, label="api_base"),
                        gr.Textbox(value=llm_settings.openai_embedding_model, label="model_name"),
                    ]
            elif embedding_type == "ollama/local":
                with gr.Row():
                    embedding_config_input = [
                        gr.Textbox(value=llm_settings.ollama_embedding_host, label="host"),
                        gr.Textbox(value=str(llm_settings.ollama_embedding_port), label="port"),
                        gr.Textbox(value=llm_settings.ollama_embedding_model, label="model_name"),
                    ]
            elif embedding_type == "qianfan_wenxin":
                with gr.Row():
                    embedding_config_input = [
                        gr.Textbox(value=llm_settings.qianfan_embedding_api_key, label="api_key", type="password"),
                        gr.Textbox(value=llm_settings.qianfan_embedding_secret_key, label="secret_key",
                                   type="password"),
                        gr.Textbox(value=llm_settings.qianfan_embedding_model, label="model_name"),
                    ]
            elif embedding_type == "litellm":
                with gr.Row():
                    embedding_config_input = [
                        gr.Textbox(value=getattr(llm_settings, "litellm_embedding_api_key"), label="api_key",
                                   type="password"),
                        gr.Textbox(value=getattr(llm_settings, "litellm_embedding_api_base"), label="api_base",
                                   info="If you want to use the default api_base, please keep it blank"),
                        gr.Textbox(value=getattr(llm_settings, "litellm_embedding_model"), label="model_name",
                                   info="Please refer to https://docs.litellm.ai/docs/embedding/supported_embedding"),
                    ]
            else:
                embedding_config_input = [
                    gr.Textbox(value="", visible=False),
                    gr.Textbox(value="", visible=False),
                    gr.Textbox(value="", visible=False),
                ]

            embedding_config_button = gr.Button("Apply Configuration")

            # Call the separate apply_embedding_configuration function here
            embedding_config_button.click(  # pylint: disable=no-member
                fn=apply_embedding_config,
                inputs=embedding_config_input,  # pylint: disable=no-member
            )

    with gr.Accordion("4. Set up the Reranker.", open=False):
        reranker_dropdown = gr.Dropdown(
            choices=["cohere", "siliconflow", ("default/offline", "None")],
            value=llm_settings.reranker_type or "None",
            label="Reranker",
        )

        @gr.render(inputs=[reranker_dropdown])
        def reranker_settings(reranker_type):
            llm_settings.reranker_type = reranker_type if reranker_type != "None" else None
            if reranker_type == "cohere":
                with gr.Row():
                    reranker_config_input = [
                        gr.Textbox(value=llm_settings.reranker_api_key, label="api_key", type="password"),
                        gr.Textbox(value=llm_settings.reranker_model, label="model"),
                        gr.Textbox(value=llm_settings.cohere_base_url, label="base_url"),
                    ]
            elif reranker_type == "siliconflow":
                with gr.Row():
                    reranker_config_input = [
                        gr.Textbox(value=llm_settings.reranker_api_key, label="api_key", type="password"),
                        gr.Textbox(
                            value="BAAI/bge-reranker-v2-m3",
                            label="model",
                            info="Please refer to https://siliconflow.cn/pricing",
                        ),
                        gr.Textbox(value="", visible=False),
                    ]
            else:
                reranker_config_input = [
                    gr.Textbox(value="", visible=False),
                    gr.Textbox(value="", visible=False),
                    gr.Textbox(value="", visible=False),
                ]
            reranker_config_button = gr.Button("Apply configuration")

            # TODO: use "gr.update()" or other way to update the config in time (refactor the click event)
            # Call the separate apply_reranker_configuration function here
            reranker_config_button.click(  # pylint: disable=no-member
                fn=apply_reranker_config,
                inputs=reranker_config_input,  # pylint: disable=no-member
            )
    # The reason for returning this partial value is the functional need to refresh the ui
    return graph_config_input<|MERGE_RESOLUTION|>--- conflicted
+++ resolved
@@ -219,11 +219,7 @@
         data = {
             "model": arg3,
             "temperature": 0.01,
-<<<<<<< HEAD
             "messages": [{"role": "user", "content": "hello"}],
-=======
-            "messages": [{"role": "user", "content": "test"}],
->>>>>>> 6754fae1
         }
         headers = {"Authorization": f"Bearer {arg1}"}
         status_code = test_api_connection(test_url, method="POST", headers=headers, body=data, origin_call=origin_call)
