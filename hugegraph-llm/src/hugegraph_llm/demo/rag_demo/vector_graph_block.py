# Licensed to the Apache Software Foundation (ASF) under one
# or more contributor license agreements.  See the NOTICE file
# distributed with this work for additional information
# regarding copyright ownership.  The ASF licenses this file
# to you under the Apache License, Version 2.0 (the
# "License"); you may not use this file except in compliance
# with the License.  You may obtain a copy of the License at
#
#   http://www.apache.org/licenses/LICENSE-2.0
#
# Unless required by applicable law or agreed to in writing,
# software distributed under the License is distributed on an
# "AS IS" BASIS, WITHOUT WARRANTIES OR CONDITIONS OF ANY
# KIND, either express or implied.  See the License for the
# specific language governing permissions and limitations
# under the License.

# pylint: disable=E1101

import asyncio
import json
import os

import gradio as gr

<<<<<<< HEAD
from hugegraph_llm.config import huge_settings, prompt, resource_path
from hugegraph_llm.models.llms.init_llm import LLMs
from hugegraph_llm.operators.llm_op.prompt_generate import PromptGenerate
=======
from hugegraph_llm.config import huge_settings
from hugegraph_llm.config import prompt
from hugegraph_llm.config import resource_path
from hugegraph_llm.flows import FlowName
from hugegraph_llm.flows.scheduler import SchedulerSingleton
>>>>>>> af82d914
from hugegraph_llm.utils.graph_index_utils import (
    build_schema,
    clean_all_graph_data,
    clean_all_graph_index,
    extract_graph,
    get_graph_index_info,
    import_graph_data,
    update_vid_embedding,
)
from hugegraph_llm.utils.hugegraph_utils import check_graph_db_connection
from hugegraph_llm.utils.log import log
from hugegraph_llm.utils.vector_index_utils import (
    build_vector_index,
    clean_vector_index,
)


def store_prompt(doc, schema, example_prompt):
    # update env variables: doc, schema and example_prompt
    if (
        prompt.doc_input_text != doc
        or prompt.graph_schema != schema
        or prompt.extract_graph_prompt != example_prompt
    ):
        prompt.doc_input_text = doc
        prompt.graph_schema = schema
        prompt.extract_graph_prompt = example_prompt
        prompt.update_yaml_file()


def generate_prompt_for_ui(source_text, scenario, example_name):
    """
    Handles the UI logic for generating a new prompt using the new workflow architecture.
    """
    if not all([source_text, scenario, example_name]):
        gr.Warning("Please provide original text, expected scenario, and select an example!")
        return gr.update()
    try:
        # using new architecture
        scheduler = SchedulerSingleton.get_instance()
        result = scheduler.schedule_flow(
            FlowName.PROMPT_GENERATE, source_text, scenario, example_name
        )
        gr.Info("Prompt generated successfully!")
        return result
    except Exception as e:
        log.error("Error generating Prompt: %s", e, exc_info=True)
        raise gr.Error(f"Error generating Prompt: {e}") from e


def load_example_names():
    """Load all candidate examples"""
    try:
        examples_path = os.path.join(resource_path, "prompt_examples", "prompt_examples.json")
        with open(examples_path, "r", encoding="utf-8") as f:
            examples = json.load(f)
        return [example.get("name", "Unnamed example") for example in examples]
    except (FileNotFoundError, json.JSONDecodeError):
        return ["No available examples"]


def load_query_examples():
    """Load query examples from JSON file based on the prompt language setting"""
    try:
        language = getattr(
            prompt,
            "language",
            (
                getattr(prompt.llm_settings, "language", "EN")
                if hasattr(prompt, "llm_settings")
                else "EN"
            ),
        )
        if language.upper() == "CN":
            examples_path = os.path.join(resource_path, "prompt_examples", "query_examples_CN.json")
        else:
            examples_path = os.path.join(resource_path, "prompt_examples", "query_examples.json")

        with open(examples_path, "r", encoding="utf-8") as f:
            examples = json.load(f)
        return json.dumps(examples, indent=2, ensure_ascii=False)
    except (FileNotFoundError, json.JSONDecodeError):
        try:
            examples_path = os.path.join(resource_path, "prompt_examples", "query_examples.json")
            with open(examples_path, "r", encoding="utf-8") as f:
                examples = json.load(f)
            return json.dumps(examples, indent=2, ensure_ascii=False)
        except (FileNotFoundError, json.JSONDecodeError):
            return "[]"


def load_schema_fewshot_examples():
    """Load few-shot examples from a JSON file"""
    try:
        examples_path = os.path.join(resource_path, "prompt_examples", "schema_examples.json")
        with open(examples_path, "r", encoding="utf-8") as f:
            examples = json.load(f)
        return json.dumps(examples, indent=2, ensure_ascii=False)
    except (FileNotFoundError, json.JSONDecodeError):
        return "[]"


def update_example_preview(example_name):
    """Update the display content based on the selected example name."""
    try:
        examples_path = os.path.join(resource_path, "prompt_examples", "prompt_examples.json")
        with open(examples_path, "r", encoding="utf-8") as f:
            all_examples = json.load(f)
        selected_example = next((ex for ex in all_examples if ex.get("name") == example_name), None)

        if selected_example:
            return (
                selected_example.get("description", ""),
                selected_example.get("text", ""),
                selected_example.get("prompt", ""),
            )
    except (FileNotFoundError, json.JSONDecodeError) as e:
        log.warning("Could not update example preview: %s", e)
    return "", "", ""


def _create_prompt_helper_block(demo, input_text, info_extract_template):
    with gr.Accordion("Graph Extraction Prompt Generator", open=False):
        gr.Markdown(
            "Provide your **original text** and **expected scenario**, "
            "then select a reference example to generate a high-quality graph extraction prompt."
        )
        user_scenario_text = gr.Textbox(
            label="Expected scenario/direction",
            info="For example: social relationships, financial knowledge graphs, etc.",
            lines=2,
        )
        example_names = load_example_names()
        few_shot_dropdown = gr.Dropdown(
            choices=example_names,
            label="Select a Few-shot example as a reference",
            value=(
                example_names[0]
                if example_names and example_names[0] != "No available examples"
                else None
            ),
        )
        with gr.Accordion("View example details", open=False):
            example_desc_preview = gr.Markdown(label="Example description")
            example_text_preview = gr.Textbox(
                label="Example input text", lines=5, interactive=False
            )
            example_prompt_preview = gr.Code(
                label="Example Graph Extract Prompt",
                language="markdown",
                interactive=False,
            )

        generate_prompt_btn = gr.Button("🚀 Auto-generate Graph Extract Prompt", variant="primary")
        # Bind the change event of the dropdown menu
        few_shot_dropdown.change(
            fn=update_example_preview,
            inputs=[few_shot_dropdown],
            outputs=[
                example_desc_preview,
                example_text_preview,
                example_prompt_preview,
            ],
        )
        # Bind the click event of the generated button.
        generate_prompt_btn.click(
            fn=generate_prompt_for_ui,
            inputs=[input_text, user_scenario_text, few_shot_dropdown],
            outputs=[info_extract_template],
        )

        # Preload the page on the first load.
        def warm_up_preview(example_name):
            if not example_name:
                return "", "", ""
            return update_example_preview(example_name)

        demo.load(
            fn=warm_up_preview,
            inputs=[few_shot_dropdown],
            outputs=[
                example_desc_preview,
                example_text_preview,
                example_prompt_preview,
            ],
        )


def _build_schema_and_provide_feedback(input_text, query_example, few_shot):
    gr.Info("Generating schema, please wait...")
    # Call the original build_schema function
    generated_schema = build_schema(input_text, query_example, few_shot)
    gr.Info("Schema generated successfully!")
    return generated_schema


def create_vector_graph_block():
    # pylint: disable=no-member
    # pylint: disable=C0301
    # pylint: disable=unexpected-keyword-arg
    with gr.Blocks() as demo:
        gr.Markdown(
            """## Build Vector/Graph Index & Extract Knowledge Graph
    - Docs:
        - text: Build rag index from plain text
        - file: Upload file(s) which should be <u>TXT</u> or <u>.docx</u> (Multiple files can be selected together)
    - [Schema](https://hugegraph.apache.org/docs/clients/restful-api/schema/): (Accept **2 types**)
        - User-defined Schema (JSON format, follow the [template](https://github.com/apache/incubator-hugegraph-ai/blob/aff3bbe25fa91c3414947a196131be812c20ef11/hugegraph-llm/src/hugegraph_llm/config/config_data.py#L125)
        to modify it)
        - Specify the name of the HugeGraph graph instance, it will automatically get the schema from it (like
        **"hugegraph"**)
    - Graph Extract Prompt Header: The user-defined prompt of graph extracting
    - If already exist the graph data, you should click "**Rebuild vid Index**" to update the index
    """
        )

        with gr.Row():
            with gr.Column():
                with gr.Tab("text") as tab_upload_text:
                    input_text = gr.Textbox(
                        value=prompt.doc_input_text,
                        label="Input Doc(s)",
                        lines=20,
                        show_copy_button=True,
                    )
                with gr.Tab("file") as tab_upload_file:
                    input_file = gr.File(
                        value=None,
                        label="Docs (multi-files can be selected together)",
                        file_count="multiple",
                    )
            input_schema = gr.Code(
                value=prompt.graph_schema,
                label="Graph Schema",
                language="json",
                lines=15,
                max_lines=29,
            )
            info_extract_template = gr.Code(
                value=prompt.extract_graph_prompt,
                label="Graph Extract Prompt Header",
                language="markdown",
                lines=15,
                max_lines=29,
            )
            out = gr.Code(label="Output Info", language="json", elem_classes="code-container-edit")

        with gr.Row():
            with gr.Accordion("Get RAG Info", open=False):
                with gr.Column():
                    vector_index_btn0 = gr.Button("Get Vector Index Info", size="sm")
                    graph_index_btn0 = gr.Button("Get Graph Index Info", size="sm")
            with gr.Accordion("Clear RAG Data", open=False):
                with gr.Column():
                    vector_index_btn1 = gr.Button("Clear Chunks Vector Index", size="sm")
                    graph_index_btn1 = gr.Button("Clear Graph Vid Vector Index", size="sm")
                    graph_data_btn0 = gr.Button("Clear Graph Data", size="sm")

            vector_import_bt = gr.Button("Import into Vector", variant="primary")
            graph_extract_bt = gr.Button("Extract Graph Data (1)", variant="primary")
            graph_loading_bt = gr.Button("Load into GraphDB (2)", interactive=True)
            graph_index_rebuild_bt = gr.Button("Update Vid Embedding")

        gr.Markdown("---")
        with gr.Accordion("Graph Schema Generator", open=False):
            gr.Markdown(
                "Provide **query examples** and **few-shot examples**, then click **Generate Schema** to automatically create graph schema."
            )
            with gr.Row():
                query_example = gr.Code(
                    value=load_query_examples(),
                    label="Query Examples",
                    language="json",
                    lines=10,
                    max_lines=15,
                )
                few_shot = gr.Code(
                    value=load_schema_fewshot_examples(),
                    label="Few-shot Example",
                    language="json",
                    lines=10,
                    max_lines=15,
                )
                build_schema_bt = gr.Button("Generate Schema", variant="primary")

        _create_prompt_helper_block(demo, input_text, info_extract_template)

        vector_index_btn0.click(get_graph_index_info, outputs=out).then(
            store_prompt,
            inputs=[input_text, input_schema, info_extract_template],
        )
        vector_index_btn1.click(clean_vector_index).then(
            store_prompt,
            inputs=[input_text, input_schema, info_extract_template],
        )
        vector_import_bt.click(
            build_vector_index, inputs=[input_file, input_text], outputs=out
        ).then(
            store_prompt,
            inputs=[input_text, input_schema, info_extract_template],
        )
        graph_index_btn0.click(get_graph_index_info, outputs=out).then(
            store_prompt,
            inputs=[input_text, input_schema, info_extract_template],
        )
        graph_index_btn1.click(clean_all_graph_index).then(
            store_prompt,
            inputs=[input_text, input_schema, info_extract_template],
        )
        graph_data_btn0.click(clean_all_graph_data).then(
            store_prompt,
            inputs=[input_text, input_schema, info_extract_template],
        )
        graph_index_rebuild_bt.click(update_vid_embedding, outputs=out).then(
            store_prompt,
            inputs=[input_text, input_schema, info_extract_template],
        )

        graph_extract_bt.click(
            extract_graph,
            inputs=[input_file, input_text, input_schema, info_extract_template],
            outputs=[out],
        ).then(
            store_prompt,
            inputs=[input_text, input_schema, info_extract_template],
        )

        graph_loading_bt.click(import_graph_data, inputs=[out, input_schema], outputs=[out]).then(
            update_vid_embedding
        ).then(
            store_prompt,
            inputs=[input_text, input_schema, info_extract_template],
        )

        build_schema_bt.click(
            _build_schema_and_provide_feedback,
            inputs=[input_text, query_example, few_shot],
            outputs=[input_schema],
        ).then(
            store_prompt,
            inputs=[input_text, input_schema, info_extract_template],
        )

        def on_tab_select(input_f, input_t, evt: gr.SelectData):
            print(f"You selected {evt.value} at {evt.index} from {evt.target}")
            if evt.value == "file":
                return input_f, ""
            if evt.value == "text":
                return [], input_t
            return [], ""

        tab_upload_file.select(
            fn=on_tab_select,
            inputs=[input_file, input_text],
            outputs=[input_file, input_text],
        )
        tab_upload_text.select(
            fn=on_tab_select,
            inputs=[input_file, input_text],
            outputs=[input_file, input_text],
        )

    return input_text, input_schema, info_extract_template


async def timely_update_vid_embedding(interval_seconds: int = 3600):
    """
    Periodically updates vertex embeddings in the graph database.

    Args:
        :param interval_seconds: Time interval between updates in seconds (default: 3600s -> 1h)
    """
    while True:
        try:
            # Get the latest configuration values on each iteration
            config = {
                "url": huge_settings.graph_url,
                "name": huge_settings.graph_name,
                "user": huge_settings.graph_user,
                "pwd": huge_settings.graph_pwd,
                "graph_space": huge_settings.graph_space,
            }
            if check_graph_db_connection(**config):
                await asyncio.to_thread(update_vid_embedding)
                log.info("update_vid_embedding executed successfully")
            else:
                log.warning(
                    "HugeGraph server connection failed, so skipping update_vid_embedding, "
                    "please check graph configuration and connectivity"
                )
        except asyncio.CancelledError as ce:
            log.info("Periodic task has been cancelled due to: %s", ce)
            break
        # TODO: Add Gradio Warning here
        # pylint: disable=W0718
        except Exception as e:
            log.warning("Failed to execute update_vid_embedding: %s", e, exc_info=True)
        await asyncio.sleep(interval_seconds)<|MERGE_RESOLUTION|>--- conflicted
+++ resolved
@@ -23,31 +23,26 @@
 
 import gradio as gr
 
-<<<<<<< HEAD
-from hugegraph_llm.config import huge_settings, prompt, resource_path
-from hugegraph_llm.models.llms.init_llm import LLMs
-from hugegraph_llm.operators.llm_op.prompt_generate import PromptGenerate
-=======
 from hugegraph_llm.config import huge_settings
 from hugegraph_llm.config import prompt
 from hugegraph_llm.config import resource_path
 from hugegraph_llm.flows import FlowName
 from hugegraph_llm.flows.scheduler import SchedulerSingleton
->>>>>>> af82d914
 from hugegraph_llm.utils.graph_index_utils import (
+    get_graph_index_info,
+    clean_all_graph_index,
+    clean_all_graph_data,
+    update_vid_embedding,
+    extract_graph,
+    import_graph_data,
     build_schema,
-    clean_all_graph_data,
-    clean_all_graph_index,
-    extract_graph,
-    get_graph_index_info,
-    import_graph_data,
-    update_vid_embedding,
 )
 from hugegraph_llm.utils.hugegraph_utils import check_graph_db_connection
 from hugegraph_llm.utils.log import log
 from hugegraph_llm.utils.vector_index_utils import (
+    clean_vector_index,
     build_vector_index,
-    clean_vector_index,
+    get_vector_index_info,
 )
 
 
@@ -69,7 +64,9 @@
     Handles the UI logic for generating a new prompt using the new workflow architecture.
     """
     if not all([source_text, scenario, example_name]):
-        gr.Warning("Please provide original text, expected scenario, and select an example!")
+        gr.Warning(
+            "Please provide original text, expected scenario, and select an example!"
+        )
         return gr.update()
     try:
         # using new architecture
@@ -87,7 +84,9 @@
 def load_example_names():
     """Load all candidate examples"""
     try:
-        examples_path = os.path.join(resource_path, "prompt_examples", "prompt_examples.json")
+        examples_path = os.path.join(
+            resource_path, "prompt_examples", "prompt_examples.json"
+        )
         with open(examples_path, "r", encoding="utf-8") as f:
             examples = json.load(f)
         return [example.get("name", "Unnamed example") for example in examples]
@@ -108,16 +107,22 @@
             ),
         )
         if language.upper() == "CN":
-            examples_path = os.path.join(resource_path, "prompt_examples", "query_examples_CN.json")
+            examples_path = os.path.join(
+                resource_path, "prompt_examples", "query_examples_CN.json"
+            )
         else:
-            examples_path = os.path.join(resource_path, "prompt_examples", "query_examples.json")
+            examples_path = os.path.join(
+                resource_path, "prompt_examples", "query_examples.json"
+            )
 
         with open(examples_path, "r", encoding="utf-8") as f:
             examples = json.load(f)
         return json.dumps(examples, indent=2, ensure_ascii=False)
     except (FileNotFoundError, json.JSONDecodeError):
         try:
-            examples_path = os.path.join(resource_path, "prompt_examples", "query_examples.json")
+            examples_path = os.path.join(
+                resource_path, "prompt_examples", "query_examples.json"
+            )
             with open(examples_path, "r", encoding="utf-8") as f:
                 examples = json.load(f)
             return json.dumps(examples, indent=2, ensure_ascii=False)
@@ -128,7 +133,9 @@
 def load_schema_fewshot_examples():
     """Load few-shot examples from a JSON file"""
     try:
-        examples_path = os.path.join(resource_path, "prompt_examples", "schema_examples.json")
+        examples_path = os.path.join(
+            resource_path, "prompt_examples", "schema_examples.json"
+        )
         with open(examples_path, "r", encoding="utf-8") as f:
             examples = json.load(f)
         return json.dumps(examples, indent=2, ensure_ascii=False)
@@ -139,10 +146,14 @@
 def update_example_preview(example_name):
     """Update the display content based on the selected example name."""
     try:
-        examples_path = os.path.join(resource_path, "prompt_examples", "prompt_examples.json")
+        examples_path = os.path.join(
+            resource_path, "prompt_examples", "prompt_examples.json"
+        )
         with open(examples_path, "r", encoding="utf-8") as f:
             all_examples = json.load(f)
-        selected_example = next((ex for ex in all_examples if ex.get("name") == example_name), None)
+        selected_example = next(
+            (ex for ex in all_examples if ex.get("name") == example_name), None
+        )
 
         if selected_example:
             return (
@@ -187,7 +198,9 @@
                 interactive=False,
             )
 
-        generate_prompt_btn = gr.Button("🚀 Auto-generate Graph Extract Prompt", variant="primary")
+        generate_prompt_btn = gr.Button(
+            "🚀 Auto-generate Graph Extract Prompt", variant="primary"
+        )
         # Bind the change event of the dropdown menu
         few_shot_dropdown.change(
             fn=update_example_preview,
@@ -279,7 +292,9 @@
                 lines=15,
                 max_lines=29,
             )
-            out = gr.Code(label="Output Info", language="json", elem_classes="code-container-edit")
+            out = gr.Code(
+                label="Output Info", language="json", elem_classes="code-container-edit"
+            )
 
         with gr.Row():
             with gr.Accordion("Get RAG Info", open=False):
@@ -288,8 +303,12 @@
                     graph_index_btn0 = gr.Button("Get Graph Index Info", size="sm")
             with gr.Accordion("Clear RAG Data", open=False):
                 with gr.Column():
-                    vector_index_btn1 = gr.Button("Clear Chunks Vector Index", size="sm")
-                    graph_index_btn1 = gr.Button("Clear Graph Vid Vector Index", size="sm")
+                    vector_index_btn1 = gr.Button(
+                        "Clear Chunks Vector Index", size="sm"
+                    )
+                    graph_index_btn1 = gr.Button(
+                        "Clear Graph Vid Vector Index", size="sm"
+                    )
                     graph_data_btn0 = gr.Button("Clear Graph Data", size="sm")
 
             vector_import_bt = gr.Button("Import into Vector", variant="primary")
@@ -300,7 +319,8 @@
         gr.Markdown("---")
         with gr.Accordion("Graph Schema Generator", open=False):
             gr.Markdown(
-                "Provide **query examples** and **few-shot examples**, then click **Generate Schema** to automatically create graph schema."
+                "Provide **query examples** and **few-shot examples**, "
+                "then click **Generate Schema** to automatically create graph schema."
             )
             with gr.Row():
                 query_example = gr.Code(
@@ -318,10 +338,9 @@
                     max_lines=15,
                 )
                 build_schema_bt = gr.Button("Generate Schema", variant="primary")
-
         _create_prompt_helper_block(demo, input_text, info_extract_template)
 
-        vector_index_btn0.click(get_graph_index_info, outputs=out).then(
+        vector_index_btn0.click(get_vector_index_info, outputs=out).then(
             store_prompt,
             inputs=[input_text, input_schema, info_extract_template],
         )
@@ -352,6 +371,7 @@
             inputs=[input_text, input_schema, info_extract_template],
         )
 
+        # origin_out = gr.Textbox(visible=False)
         graph_extract_bt.click(
             extract_graph,
             inputs=[input_file, input_text, input_schema, info_extract_template],
@@ -361,20 +381,25 @@
             inputs=[input_text, input_schema, info_extract_template],
         )
 
-        graph_loading_bt.click(import_graph_data, inputs=[out, input_schema], outputs=[out]).then(
-            update_vid_embedding
-        ).then(
-            store_prompt,
-            inputs=[input_text, input_schema, info_extract_template],
-        )
-
+        graph_loading_bt.click(
+            import_graph_data, inputs=[out, input_schema], outputs=[out]
+        ).then(update_vid_embedding).then(
+            store_prompt,
+            inputs=[input_text, input_schema, info_extract_template],
+        )
+
+        # TODO: we should store the examples after the user changed them.
         build_schema_bt.click(
             _build_schema_and_provide_feedback,
             inputs=[input_text, query_example, few_shot],
             outputs=[input_schema],
         ).then(
             store_prompt,
-            inputs=[input_text, input_schema, info_extract_template],
+            inputs=[
+                input_text,
+                input_schema,
+                info_extract_template,
+            ],  # TODO: Store the updated examples
         )
 
         def on_tab_select(input_f, input_t, evt: gr.SelectData):
