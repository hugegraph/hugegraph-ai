--- conflicted
+++ resolved
@@ -19,11 +19,7 @@
 import argparse
 import json
 import os
-<<<<<<< HEAD
-from typing import List
-=======
 from typing import List, Union, Tuple, Literal, Optional
->>>>>>> 29f87101
 
 import docx
 import gradio as gr
@@ -117,20 +113,12 @@
         raise gr.Error(f"An unexpected error occurred: {str(e)}")
 
 
-<<<<<<< HEAD
 def build_kg(
         input_file: List[NamedString],
         input_text: str,
         schema: str,
         example_prompt: str,
         build_mode: str
-=======
-def build_kg(  # pylint: disable=too-many-branches
-    files: Union[NamedString, List[NamedString]],
-    schema: str,
-    example_prompt: str,
-    build_mode: str,
->>>>>>> 29f87101
 ) -> str:
     if input_file:
         texts = []
@@ -346,17 +334,11 @@
 
 
 def init_rag_ui() -> gr.Interface:
-<<<<<<< HEAD
-    with gr.Blocks(theme='default',
-                   title="HugeGraph RAG Platform",
-                   css=CSS) as hugegraph_llm_ui:
-=======
     with gr.Blocks(
         theme="default",
         title="HugeGraph RAG Platform",
-        css="footer {visibility: hidden}",
+        css=CSS,
     ) as hugegraph_llm_ui:
->>>>>>> 29f87101
         gr.Markdown(
             """# HugeGraph LLM RAG Demo
         1. Set up the HugeGraph server."""
@@ -542,7 +524,6 @@
 }"""
 
         with gr.Row():
-<<<<<<< HEAD
             with gr.Column():
                 with gr.Tab("file") as tab_upload_file:
                     input_file = gr.File(
@@ -552,13 +533,6 @@
                     )
                 with gr.Tab("text") as tab_upload_text:
                     input_text = gr.Textbox(value="", label="Doc(s)")
-=======
-            input_file = gr.File(
-                value=[os.path.join(resource_path, "demo", "test.txt")],
-                label="Docs (multi-files can be selected together)",
-                file_count="multiple",
-            )
->>>>>>> 29f87101
             input_schema = gr.Textbox(value=schema, label="Schema")
             info_extract_template = gr.Textbox(value=SCHEMA_EXAMPLE_PROMPT, label="Info extract head")
         with gr.Column(visible=False, elem_classes="modal-box") as preview_box:
@@ -580,7 +554,6 @@
             graph_index_btn3 = gr.Button("Fit Vid Index")
         with gr.Row():
             out = gr.Textbox(label="Output", show_copy_button=True)
-<<<<<<< HEAD
         vector_index_btn0.click(get_vector_index_info, outputs=out)  # pylint: disable=no-member
         vector_index_btn1.click(clean_vector_index)  # pylint: disable=no-member
         vector_index_btn2.click(build_vector_index, inputs=[input_file, input_text], outputs=out)  # pylint: disable=no-member
@@ -603,13 +576,6 @@
         tab_upload_file.select(fn=on_tab_select, inputs=[input_file, input_text], outputs=[input_file, input_text])  # pylint: disable=no-member
         tab_upload_text.select(fn=on_tab_select, inputs=[input_file, input_text], outputs=[input_file, input_text])  # pylint: disable=no-member
 
-=======
-        btn.click(  # pylint: disable=no-member
-            fn=build_kg,
-            inputs=[input_file, input_schema, info_extract_template, mode],
-            outputs=out,
-        )
->>>>>>> 29f87101
 
         gr.Markdown("""## 2. RAG with HugeGraph 📖""")
         with gr.Row():
