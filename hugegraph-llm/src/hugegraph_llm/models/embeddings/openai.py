--- conflicted
+++ resolved
@@ -62,12 +62,6 @@
         response = self.client.embeddings.create(input=texts, model=self.model_name)
         return [data.embedding for data in response.data]
 
-<<<<<<< HEAD
-    async def async_get_text_embedding(self, text: str) -> List[float]:
-        """Comment"""
-        response = await self.aclient.embeddings.create(input=text, model=self.model_name)
-        return response.data[0].embedding
-=======
     async def async_get_texts_embeddings(self, texts: List[str]) -> List[List[float]]:
         """Get embeddings for multiple texts in a single batch asynchronously.
         
@@ -86,6 +80,5 @@
             A list of embedding vectors, where each vector is a list of floats.
             The order of embeddings should match the order of input texts.
         """
-        response = await self.aclient.embeddings.create(input=texts, model=self.embedding_model_name)
-        return [data.embedding for data in response.data]
->>>>>>> 0c9c15c2
+        response = await self.aclient.embeddings.create(input=texts, model=self.model_name)
+        return [data.embedding for data in response.data]