# Licensed to the Apache Software Foundation (ASF) under one
# or more contributor license agreements.  See the NOTICE file
# distributed with this work for additional information
# regarding copyright ownership.  The ASF licenses this file
# to you under the Apache License, Version 2.0 (the
# "License"); you may not use this file except in compliance
# with the License.  You may obtain a copy of the License at
#
#   http://www.apache.org/licenses/LICENSE-2.0
#
# Unless required by applicable law or agreed to in writing,
# software distributed under the License is distributed on an
# "AS IS" BASIS, WITHOUT WARRANTIES OR CONDITIONS OF ANY
# KIND, either express or implied.  See the License for the
# specific language governing permissions and limitations
# under the License.

# pylint: disable=W0621

import json
import re
from typing import List, Any, Dict

from hugegraph_llm.config import prompt
from hugegraph_llm.document.chunk_split import ChunkSplitter
from hugegraph_llm.models.llms.base import BaseLLM
from hugegraph_llm.utils.log import log

# TODO: It is not clear whether there is any other dependence on the SCHEMA_EXAMPLE_PROMPT variable.
# Because the SCHEMA_EXAMPLE_PROMPT variable will no longer change based on
# prompt.extract_graph_prompt changes after the system loads, this does not seem to meet expectations.
SCHEMA_EXAMPLE_PROMPT = prompt.extract_graph_prompt


def generate_extract_property_graph_prompt(text, schema=None) -> str:
    return f"""---
Following the full instructions above, try to extract the following text from the given schema, output the JSON result:
# Input
## Text:
{text}
## Graph schema
{schema}

# Output"""


def split_text(text: str) -> List[str]:
    chunk_splitter = ChunkSplitter(split_type="paragraph", language="zh")
    chunks = chunk_splitter.split(text)
    return chunks


def filter_item(schema, items) -> List[Dict[str, Any]]:
    # filter vertex and edge with invalid properties
    filtered_items = []
    properties_map = {"vertex": {}, "edge": {}}
    for vertex in schema["vertexlabels"]:
        properties_map["vertex"][vertex["name"]] = {
            "primary_keys": vertex["primary_keys"],
            "nullable_keys": vertex["nullable_keys"],
            "properties": vertex["properties"],
        }
    for edge in schema["edgelabels"]:
        properties_map["edge"][edge["name"]] = {"properties": edge["properties"]}
    log.info("properties_map: %s", properties_map)
    for item in items:
        item_type = item["type"]
        if item_type == "vertex":
            label = item["label"]
            non_nullable_keys = set(properties_map[item_type][label]["properties"]).difference(
                set(properties_map[item_type][label]["nullable_keys"])
            )
            for key in non_nullable_keys:
                if key not in item["properties"]:
                    item["properties"][key] = "NULL"
        for key, value in item["properties"].items():
            if not isinstance(value, str):
                item["properties"][key] = str(value)
        filtered_items.append(item)

    return filtered_items


class PropertyGraphExtract:
    def __init__(self, llm: BaseLLM, example_prompt: str = prompt.extract_graph_prompt) -> None:
        self.llm = llm
        self.example_prompt = example_prompt
        self.NECESSARY_ITEM_KEYS = {"label", "type", "properties"}  # pylint: disable=invalid-name

    def run(self, context: Dict[str, Any]) -> Dict[str, List[Any]]:
        schema = context["schema"]
        chunks = context["chunks"]
        if "vertices" not in context:
            context["vertices"] = []
        if "edges" not in context:
            context["edges"] = []
        items = []
        for chunk in chunks:
            proceeded_chunk = self.extract_property_graph_by_llm(schema, chunk)
            log.debug(
                "[LLM] %s input: %s \n output:%s",
                self.__class__.__name__,
                chunk,
                proceeded_chunk,
            )
            items.extend(self._extract_and_filter_label(schema, proceeded_chunk))
        items = filter_item(schema, items)
        for item in items:
            if item["type"] == "vertex":
                context["vertices"].append(item)
            elif item["type"] == "edge":
                context["edges"].append(item)

        context["call_count"] = context.get("call_count", 0) + len(chunks)
        return context

    def extract_property_graph_by_llm(self, schema, chunk):
        prompt = generate_extract_property_graph_prompt(chunk, schema)
        if self.example_prompt is not None:
            prompt = self.example_prompt + prompt
        return self.llm.generate(prompt=prompt)

    def _extract_and_filter_label(self, schema, text) -> List[Dict[str, Any]]:
        # Use regex to extract a JSON object with curly braces
        json_match = re.search(r"({.*})", text, re.DOTALL)
        if not json_match:
            log.critical(
<<<<<<< HEAD
                "Invalid property graph! No JSON object found, please check the output format example in prompt."
=======
                "Invalid property graph! No JSON object found, "
                "please check the output format example in prompt."
>>>>>>> af82d914
            )
            return []
        json_str = json_match.group(1).strip()

        items = []
        try:
            property_graph = json.loads(json_str)
            # Expect property_graph to be a dict with keys "vertices" and "edges"
            if not (
                isinstance(property_graph, dict)
                and "vertices" in property_graph
                and "edges" in property_graph
            ):
                log.critical("Invalid property graph format; expecting 'vertices' and 'edges'.")
                return items

            # Create sets for valid vertex and edge labels based on the schema
            vertex_label_set = {vertex["name"] for vertex in schema["vertexlabels"]}
            edge_label_set = {edge["name"] for edge in schema["edgelabels"]}

            def process_items(item_list, valid_labels, item_type):
                for item in item_list:
                    if not isinstance(item, dict):
                        log.warning("Invalid property graph item type '%s'.", type(item))
                        continue
                    if not self.NECESSARY_ITEM_KEYS.issubset(item.keys()):
                        log.warning("Invalid item keys '%s'.", item.keys())
                        continue
                    if item["label"] not in valid_labels:
                        log.warning(
                            "Invalid %s label '%s' has been ignored.",
                            item_type,
                            item["label"],
                        )
                        continue
                    items.append(item)

            process_items(property_graph["vertices"], vertex_label_set, "vertex")
            process_items(property_graph["edges"], edge_label_set, "edge")
        except json.JSONDecodeError:
            log.critical(
                "Invalid property graph JSON! Please check the extracted JSON data carefully"
            )
        return items<|MERGE_RESOLUTION|>--- conflicted
+++ resolved
@@ -125,12 +125,8 @@
         json_match = re.search(r"({.*})", text, re.DOTALL)
         if not json_match:
             log.critical(
-<<<<<<< HEAD
-                "Invalid property graph! No JSON object found, please check the output format example in prompt."
-=======
                 "Invalid property graph! No JSON object found, "
                 "please check the output format example in prompt."
->>>>>>> af82d914
             )
             return []
         json_str = json_match.group(1).strip()
