# Licensed to the Apache Software Foundation (ASF) under one
# or more contributor license agreements.  See the NOTICE file
# distributed with this work for additional information
# regarding copyright ownership.  The ASF licenses this file
# to you under the Apache License, Version 2.0 (the
# "License"); you may not use this file except in compliance
# with the License.  You may obtain a copy of the License at
#
#   http://www.apache.org/licenses/LICENSE-2.0
#
# Unless required by applicable law or agreed to in writing,
# software distributed under the License is distributed on an
# "AS IS" BASIS, WITHOUT WARRANTIES OR CONDITIONS OF ANY
# KIND, either express or implied.  See the License for the
# specific language governing permissions and limitations
# under the License.


import os
from typing import Dict, Any, Literal, List, Tuple

from hugegraph_llm.config import resource_path, huge_settings
from hugegraph_llm.indices.vector_index import VectorIndex
from hugegraph_llm.models.embeddings.base import BaseEmbedding
from hugegraph_llm.utils.log import log
from pyhugegraph.client import PyHugeClient


class SemanticIdQuery:
    ID_QUERY_TEMPL = "g.V({vids_str}).limit(8)"

    def __init__(
            self,
            embedding: BaseEmbedding,
            by: Literal["query", "keywords"] = "keywords",
            topk_per_query: int = 10,
            topk_per_keyword: int = 1
    ):
        self.index_dir = str(os.path.join(resource_path, huge_settings.graph_name, "graph_vids"))
        self.vector_index = VectorIndex.from_index_file(self.index_dir)
        self.embedding = embedding
        self.by = by
        self.topk_per_query = topk_per_query
        self.topk_per_keyword = topk_per_keyword
        self._client = PyHugeClient(
            huge_settings.graph_ip,
            huge_settings.graph_port,
            huge_settings.graph_name,
            huge_settings.graph_user,
            huge_settings.graph_pwd,
            huge_settings.graph_space,
        )

    def _exact_match_vids(self, keywords: List[str]) -> Tuple[List[str], List[str]]:
        assert keywords, "keywords can't be empty, please check the logic"
        # TODO: we should add a global GraphSchemaCache to avoid calling the server every time
        vertex_label_num = len(self._client.schema().getVertexLabels())
        possible_vids = set(keywords)
        for i in range(vertex_label_num):
            possible_vids.update([f"{i + 1}:{keyword}" for keyword in keywords])

        vids_str = ",".join([f"'{vid}'" for vid in possible_vids])
        resp = self._client.gremlin().exec(SemanticIdQuery.ID_QUERY_TEMPL.format(vids_str=vids_str))
        searched_vids = [v['id'] for v in resp['data']]

        unsearched_keywords = set(keywords)
        for vid in searched_vids:
            for keyword in unsearched_keywords:
                if keyword in vid:
                    unsearched_keywords.remove(keyword)
                    break
        return searched_vids, list(unsearched_keywords)

    def _fuzzy_match_vids(self, keywords: List[str]) -> List[str]:
        fuzzy_match_result = []
        for keyword in keywords:
            keyword_vector = self.embedding.get_text_embedding(keyword)
            results = self.vector_index.search(keyword_vector, top_k=self.topk_per_keyword,
<<<<<<< HEAD
                                               dis_threshold=float(settings.vector_dis_threshold))
=======
                                               dis_threshold=float(huge_settings.vector_dis_threshold))
>>>>>>> d2fcfdb2
            if results:
                fuzzy_match_result.extend(results[:self.topk_per_keyword])
        return fuzzy_match_result

    def run(self, context: Dict[str, Any]) -> Dict[str, Any]:
        graph_query_list = set()
        if self.by == "query":
            query = context["query"]
            query_vector = self.embedding.get_text_embedding(query)
            results = self.vector_index.search(query_vector, top_k=self.topk_per_query)
            if results:
                graph_query_list.update(results[:self.topk_per_query])
        else:  # by keywords
            keywords = context.get("keywords", [])
            if not keywords:
                context["match_vids"] = []
                return context

            exact_match_vids, unmatched_vids = self._exact_match_vids(keywords)
            graph_query_list.update(exact_match_vids)
            fuzzy_match_vids = self._fuzzy_match_vids(unmatched_vids)
            log.debug("Fuzzy match vids: %s", fuzzy_match_vids)
            graph_query_list.update(fuzzy_match_vids)
        context["match_vids"] = list(graph_query_list)
        return context<|MERGE_RESOLUTION|>--- conflicted
+++ resolved
@@ -76,11 +76,7 @@
         for keyword in keywords:
             keyword_vector = self.embedding.get_text_embedding(keyword)
             results = self.vector_index.search(keyword_vector, top_k=self.topk_per_keyword,
-<<<<<<< HEAD
-                                               dis_threshold=float(settings.vector_dis_threshold))
-=======
                                                dis_threshold=float(huge_settings.vector_dis_threshold))
->>>>>>> d2fcfdb2
             if results:
                 fuzzy_match_result.extend(results[:self.topk_per_keyword])
         return fuzzy_match_result
