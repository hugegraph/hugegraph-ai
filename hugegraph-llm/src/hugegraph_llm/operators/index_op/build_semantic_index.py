# Licensed to the Apache Software Foundation (ASF) under one
# or more contributor license agreements.  See the NOTICE file
# distributed with this work for additional information
# regarding copyright ownership.  The ASF licenses this file
# to you under the Apache License, Version 2.0 (the
# "License"); you may not use this file except in compliance
# with the License.  You may obtain a copy of the License at
#
#   http://www.apache.org/licenses/LICENSE-2.0
#
# Unless required by applicable law or agreed to in writing,
# software distributed under the License is distributed on an
# "AS IS" BASIS, WITHOUT WARRANTIES OR CONDITIONS OF ANY
# KIND, either express or implied.  See the License for the
# specific language governing permissions and limitations
# under the License.


import asyncio
import os
from collections import defaultdict
from typing import Any

from tqdm import tqdm

from hugegraph_llm.config import resource_path, huge_settings
from hugegraph_llm.indices.vector_index import VectorIndex
from hugegraph_llm.models.embeddings.base import BaseEmbedding
from hugegraph_llm.operators.hugegraph_op.schema_manager import SchemaManager
from hugegraph_llm.utils.log import log
from pyhugegraph.client import PyHugeClient

INDEX_PROPERTY_GREMLIN = """
g.V().hasLabel('{label}')
 .limit(100000)
 .project('vid', 'properties')
 .by(id())
 .by(valueMap({fields}))
 .toList()
"""

class BuildSemanticIndex:
    def __init__(self, embedding: BaseEmbedding):
        self.index_dir = str(os.path.join(resource_path, huge_settings.graph_name, "graph_vids"))
        self.index_dir_prop = str(os.path.join(resource_path, huge_settings.graph_name, "graph_props"))
        self.vid_index = VectorIndex.from_index_file(self.index_dir)
        self.prop_index = VectorIndex.from_index_file(self.index_dir_prop)
        self.embedding = embedding
        self.sm = SchemaManager(huge_settings.graph_name)
        self.client = PyHugeClient(
            url=huge_settings.graph_url,
            graph=huge_settings.graph_name,
            user=huge_settings.graph_user,
            pwd=huge_settings.graph_pwd,
            graphspace=huge_settings.graph_space,
        )

    def _extract_names(self, vertices: list[str]) -> list[str]:
        return [v.split(":")[1] for v in vertices]

    async def _get_embeddings_parallel(self, vids: list[str]) -> list[Any]:
        sem = asyncio.Semaphore(10)
        batch_size = 1000

        # TODO: refactor the logic here (call async method)
        async def get_embeddings_with_semaphore(vid_list: list[str]) -> Any:
            # Executes sync embedding method in a thread pool via loop.run_in_executor, combining async programming
            # with multi-threading capabilities.
            # This pattern avoids blocking the event loop and prepares for a future fully async pipeline.
            async with sem:
                loop = asyncio.get_running_loop()
                # FIXME: [PR-238] add & use async_get_texts_embedding instead of sync method
                return await loop.run_in_executor(None, self.embedding.get_texts_embeddings, vid_list)

        # Split vids into batches of size batch_size
        vid_batches = [vids[i:i + batch_size] for i in range(0, len(vids), batch_size)]

        # Create tasks for each batch
        tasks = [get_embeddings_with_semaphore(batch) for batch in vid_batches]

        embeddings = []
        with tqdm(total=len(tasks)) as pbar:
            for future in asyncio.as_completed(tasks):
                batch_embeddings = await future
                embeddings.extend(batch_embeddings)  # Extend the list with batch results
                pbar.update(1)
        return embeddings

    def diff_property_sets(
        self,
        present_prop_value_to_propset: dict,
        past_prop_value_to_propset: dict
    ):
        to_add = []
        to_update = []
        to_update_remove = []
        to_remove_keys = set(past_prop_value_to_propset) - set(present_prop_value_to_propset)
        to_remove = [past_prop_value_to_propset[k] for k in to_remove_keys]
        for prop_value, present_propset in present_prop_value_to_propset.items():
            past_propset = past_prop_value_to_propset.get(prop_value)
            if past_propset is None:
                to_add.append((prop_value, present_propset))
            elif present_propset != past_propset:
                to_update.append((prop_value, present_propset))
                to_update_remove.append((prop_value, past_propset))
        return to_add, to_update, to_remove, to_update_remove

    def get_present_props(self, context: dict[str, Any]) -> dict[str, frozenset[tuple[str, str]]]:
        results = []
        for item in context["index_labels"]:
            label = item["base_value"]
            fields = item["fields"]
            fields_str_list = [f"'{field}'" for field in fields]
            fields_for_query = ", ".join(fields_str_list)
            gremlin_query = INDEX_PROPERTY_GREMLIN.format(
                label=label,
                fields=fields_for_query
            )
            log.debug("gremlin_query: %s", gremlin_query)
            result = self.client.gremlin().exec(gremlin=gremlin_query)["data"]
            results.extend(result)
        orig_present_prop_value_to_propset = defaultdict(set)
        for item in results:
            properties = item["properties"]
            for prop_key, values in properties.items():
                if not values:
                    continue
                prop_value = str(values[0])
                orig_present_prop_value_to_propset[prop_value].add((prop_key, prop_value))
        present_prop_value_to_propset = {
            k: frozenset(v)
            for k, v in orig_present_prop_value_to_propset.items()
        }
        return present_prop_value_to_propset

    def get_past_props(self) -> dict[str, frozenset[tuple[str, str]]]:
        orig_past_prop_value_to_propset = defaultdict(set)
        for propset in self.prop_index.properties:
            for _, prop_value in propset:
                orig_past_prop_value_to_propset[prop_value].update(propset)
        past_prop_value_to_propset = {
            k: frozenset(v)
            for k, v in orig_past_prop_value_to_propset.items()
        }
        return past_prop_value_to_propset

<<<<<<< HEAD
    def _update_vid_index(self, context: dict[str, Any], all_pk_flag: bool) -> tuple[int, int]:
=======
    def run(self, context: dict[str, Any]) -> dict[str, Any]:  # pylint: disable=too-many-statements, too-many-branches
        vertexlabels = self.sm.schema.getSchema()["vertexlabels"]
        all_pk_flag = all(data.get('id_strategy') == 'PRIMARY_KEY' for data in vertexlabels)

>>>>>>> 50ec338d
        past_vids = self.vid_index.properties
        # TODO: We should build vid vector index separately, especially when the vertices may be very large
        present_vids = context["vertices"]  # Warning: data truncated by fetch_graph_data.py
        removed_vids = set(past_vids) - set(present_vids)
        removed_num = self.vid_index.remove(removed_vids)
        if removed_num:
            self.vid_index.to_index_file(self.index_dir)
        added_vids = list(set(present_vids) - set(past_vids))

        if added_vids:
            vids_to_process = self._extract_names(added_vids) if all_pk_flag else added_vids
            added_embeddings = asyncio.run(self._get_embeddings_parallel(vids_to_process))
            log.info("Building vector index for %s vertices...", len(added_vids))
            self.vid_index.add(added_embeddings, added_vids)
            self.vid_index.to_index_file(self.index_dir)
        else:
            log.debug("No update vertices to build vector index.")
        return removed_num, len(added_vids)

    def _update_property_index(self, context: dict[str, Any]) -> tuple[int, int | str]:
        removed_props_num = 0
        added_props_vector_num: int | str = 0

        present_prop_value_to_propset = self.get_present_props(context)
        # log.debug("present_prop_value_to_propset: %s", present_prop_value_to_propset)
        past_prop_value_to_propset = self.get_past_props()
        # log.debug("past_prop_value_to_propset: %s", past_prop_value_to_propset)
        to_add, to_update, to_remove, to_update_remove = self.diff_property_sets(
            present_prop_value_to_propset,
            past_prop_value_to_propset
        )
        log.debug("to_add: %s", to_add)
        log.debug("to_update: %s", to_update)
        log.debug("to_remove: %s", to_remove)
        log.debug("to_update_remove: %s", to_update_remove)
        log.info("Removing %s outdated property value", len(to_remove))
        removed_props_num = self.prop_index.remove(to_remove)
        if removed_props_num:
            self.prop_index.to_index_file(self.index_dir_prop)
        all_to_add = to_add + to_update
        add_propsets = []
        add_prop_values = []
        for prop_value, propset in all_to_add:
            add_propsets.append(propset)
            add_prop_values.append(prop_value)
        if add_prop_values:
            if len(add_prop_values) > 100000:
                log.warning("The number of props > 100000, please select which properties to vectorize.")
                return removed_props_num, "0 (because of exceeding limit)"
            if to_update_remove:
                update_remove_prop_values = [prop_set for _, prop_set in to_update_remove]
                inner_removed_num = self.prop_index.remove(update_remove_prop_values)
                self.prop_index.to_index_file(self.index_dir_prop)
                log.info("In to_update: Removed %s outdated property set", inner_removed_num)
            added_props_embeddings = asyncio.run(self._get_embeddings_parallel(add_prop_values))
            self.prop_index.add(added_props_embeddings, add_propsets)
            log.info("Added %s new or updated property embeddings", len(added_props_embeddings))
            self.prop_index.to_index_file(self.index_dir_prop)
            added_props_vector_num = len(to_add)
        else:
            log.debug("No update props to build vector index.")
            added_props_vector_num = 0

        return removed_props_num, added_props_vector_num

    def run(self, context: Dict[str, Any]) -> Dict[str, Any]: # pylint: disable=too-many-statements, too-many-branches
        vertexlabels = self.sm.schema.getSchema()["vertexlabels"]
        all_pk_flag = all(data.get('id_strategy') == 'PRIMARY_KEY' for data in vertexlabels)

        removed_vid_num, added_vid_num = self._update_vid_index(context, all_pk_flag)
        context.update({
            "removed_vid_vector_num": removed_vid_num,
            "added_vid_vector_num": added_vid_num,
        })

        if context["index_labels"]:
            removed_prop_num, added_prop_num = self._update_property_index(context)
            context.update({
                "removed_props_num": removed_prop_num,
                "added_props_vector_num": added_prop_num,
            })

        return context<|MERGE_RESOLUTION|>--- conflicted
+++ resolved
@@ -144,14 +144,7 @@
         }
         return past_prop_value_to_propset
 
-<<<<<<< HEAD
     def _update_vid_index(self, context: dict[str, Any], all_pk_flag: bool) -> tuple[int, int]:
-=======
-    def run(self, context: dict[str, Any]) -> dict[str, Any]:  # pylint: disable=too-many-statements, too-many-branches
-        vertexlabels = self.sm.schema.getSchema()["vertexlabels"]
-        all_pk_flag = all(data.get('id_strategy') == 'PRIMARY_KEY' for data in vertexlabels)
-
->>>>>>> 50ec338d
         past_vids = self.vid_index.properties
         # TODO: We should build vid vector index separately, especially when the vertices may be very large
         present_vids = context["vertices"]  # Warning: data truncated by fetch_graph_data.py
@@ -217,7 +210,7 @@
 
         return removed_props_num, added_props_vector_num
 
-    def run(self, context: Dict[str, Any]) -> Dict[str, Any]: # pylint: disable=too-many-statements, too-many-branches
+    def run(self, context: dict[str, Any]) -> dict[str, Any]: # pylint: disable=too-many-statements, too-many-branches
         vertexlabels = self.sm.schema.getSchema()["vertexlabels"]
         all_pk_flag = all(data.get('id_strategy') == 'PRIMARY_KEY' for data in vertexlabels)
 
