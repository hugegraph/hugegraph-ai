--- conflicted
+++ resolved
@@ -75,15 +75,9 @@
 
 
 class GraphRAGQuery:
-
-<<<<<<< HEAD
-    def __init__(self, max_deep: int = 2, max_v_prop_len: int = 2048, max_e_prop_len: int = 256,
-                 prop_to_match: Optional[str] = None):
-=======
     def __init__(
             self,
             max_deep: int = 2,
-            max_items: int = 20,
             prop_to_match: Optional[str] = None,
             with_gremlin_template: bool = True,
             llm: Optional[BaseLLM] = None,
@@ -92,7 +86,6 @@
             max_e_prop_len: int = 256,
             num_gremlin_generate_example: int = 1
     ):
->>>>>>> cbfca3c4
         self._client = PyHugeClient(
             settings.graph_ip,
             settings.graph_port,
@@ -194,7 +187,6 @@
             log.debug("Vids gremlin query: %s", gremlin_query)
 
             vertex_knowledge = self._format_graph_from_vertex(query_result=vertexes)
-<<<<<<< HEAD
             paths: List[Any] = []
             # TODO: 这里后续改为使用生成器 or 异步 asycnio 处理以提高性能
             for matched_vid in matched_vids:
@@ -207,17 +199,6 @@
                 )
                 log.debug("Kneighbor gremlin query: %s", gremlin_query)
                 paths.extend(self._client.gremlin().exec(gremlin=gremlin_query)["data"])
-=======
-            gremlin_query = VID_QUERY_NEIGHBOR_TPL.format(
-                keywords=matched_vids,
-                max_deep=self._max_deep,
-                edge_labels=edge_labels_str,
-                edge_limit=edge_limit_amount,
-                max_items=self._max_items,
-            )
-            log.debug("Kneighbor gremlin query: %s", gremlin_query.replace("\n", "").replace(" ", ""))
-            paths = self._client.gremlin().exec(gremlin=gremlin_query)["data"]
->>>>>>> cbfca3c4
 
             graph_chain_knowledge, vertex_degree_list, knowledge_with_degree = self._format_graph_query_result(
                 query_paths=paths
