--- conflicted
+++ resolved
@@ -235,22 +235,9 @@
         context["llm"] = self._llm
 
         for operator in self._operators:
-<<<<<<< HEAD
-            log.debug("Running operator: %s", operator.__class__.__name__)
-            start = time.time()
-            context = operator.run(context)
-            log.debug(
-                "Operator %s finished in %s seconds",
-                operator.__class__.__name__,
-                time.time() - start,
-            )
-            log.debug("Context:\n%s", context)
-        return context
-=======
             context = self._run_operator(operator, context)
         return context
 
     @log_operator_time
     def _run_operator(self, operator, context):
-        return operator.run(context)
->>>>>>> aac82c04
+        return operator.run(context)