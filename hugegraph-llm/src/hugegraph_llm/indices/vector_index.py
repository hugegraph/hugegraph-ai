--- conflicted
+++ resolved
@@ -86,11 +86,7 @@
         self.properties = [p for i, p in enumerate(self.properties) if i not in indices]
         return remove_num
 
-<<<<<<< HEAD
-    def search(self, query_vector: List[float], top_k: int) -> List[Dict[str, Any]]:
-=======
-    def search(self, query_vector: List[float], top_k: int, dis_threshold: float = 0.9) -> List[Any]:
->>>>>>> cbfca3c4
+    def search(self, query_vector: List[float], top_k: int) -> List[Any]:
         if self.index.ntotal == 0:
             return []
 
