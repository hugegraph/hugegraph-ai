--- conflicted
+++ resolved
@@ -22,7 +22,6 @@
 
 import faiss
 import numpy as np
-
 from hugegraph_llm.utils.file_utils import get_model_filename
 from hugegraph_llm.utils.log import log
 
@@ -38,8 +37,7 @@
         self.properties = []
 
     @staticmethod
-<<<<<<< HEAD
-    def from_index_file(dir_path: str, embedding_type: str = None, model_name: str = None) -> "VectorIndex":
+    def from_index_file(dir_path: str, embedding_type: str = None, model_name: str = None,record_miss:bool = True) -> "VectorIndex":
         """Load index from files, supporting model-specific filenames.
 
         This method loads a Faiss index and its corresponding properties from a directory.
@@ -50,18 +48,10 @@
         """
         index_file = os.path.join(dir_path, get_model_filename(INDEX_FILE_NAME, embedding_type, model_name))
         properties_file = os.path.join(dir_path, get_model_filename(PROPERTIES_FILE_NAME, embedding_type, model_name))
-
-        if not os.path.exists(index_file) or not os.path.exists(properties_file):
-            log.warning("Index files not found for model '%s', creating a new empty index.", model_name or "default")
-=======
-    def from_index_file(dir_path: str, record_miss: bool = True) -> "VectorIndex":
-        index_file = os.path.join(dir_path, INDEX_FILE_NAME)
-        properties_file = os.path.join(dir_path, PROPERTIES_FILE_NAME)
         miss_files = [f for f in [index_file, properties_file] if not os.path.exists(f)]
         if miss_files:
             if record_miss:
                 log.warning("Missing vector files: %s. \nNeed create a new one for it.", ", ".join(miss_files))
->>>>>>> 0c9c15c2
             return VectorIndex()
 
         try:
