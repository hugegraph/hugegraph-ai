# Licensed to the Apache Software Foundation (ASF) under one
# or more contributor license agreements.  See the NOTICE file
# distributed with this work for additional information
# regarding copyright ownership.  The ASF licenses this file
# to you under the Apache License, Version 2.0 (the
# "License"); you may not use this file except in compliance
# with the License.  You may obtain a copy of the License at
#
#   http://www.apache.org/licenses/LICENSE-2.0
#
# Unless required by applicable law or agreed to in writing,
# software distributed under the License is distributed on an
# "AS IS" BASIS, WITHOUT WARRANTIES OR CONDITIONS OF ANY
# KIND, either express or implied.  See the License for the
# specific language governing permissions and limitations
# under the License.


import json
import traceback

import requests

from pyhugegraph.utils.exceptions import (
    NotAuthorizedError,
    NotFoundError,
    ServiceUnavailableException,
)
from pyhugegraph.utils.log import log


def create_exception(response_content):
    try:
        data = json.loads(response_content)
        if "ServiceUnavailableException" in data.get("exception", ""):
            raise ServiceUnavailableException(
                f'ServiceUnavailableException, "message": "{data["message"]}",'
                f' "cause": "{data["cause"]}"'
            )
    except (json.JSONDecodeError, KeyError) as e:
        raise Exception(f"Error parsing response content: {response_content}") from e
    raise Exception(response_content)


def check_if_authorized(response):
    if response.status_code == 401:
        raise NotAuthorizedError(
            f"Please check your username and password. {str(response.content)}"
        )
    return True


def check_if_success(response, error=None):
    if (not str(response.status_code).startswith("20")) and check_if_authorized(response):
        if error is None:
            error = NotFoundError(response.content)

        req = response.request
        req_body = req.body if req.body else "Empty body"
        response_body = response.text if response.text else "Empty body"
        log.error(
            "Error-Client: Request URL: %s, Request Body: %s, Response Body: %s",
<<<<<<< HEAD
            getattr(req, "url", "Unknown URL"),
=======
            req.url,
>>>>>>> af82d914
            req_body,
            response_body,
        )
        raise error
    return True


class ResponseValidation:
    def __init__(self, content_type: str = "json", strict: bool = True) -> None:
        super().__init__()
        self._content_type = content_type
        self._strict = strict

    def __call__(self, response: requests.Response, method: str, path: str):
        """
        Validate the HTTP response according to the provided content type and strictness.

        :param response: HTTP response object
        :param method: HTTP method used (e.g., 'GET', 'POST')
        :param path: URL path of the request
        :return: Parsed response content or empty dict if none applicable
        """
        result = {}

        try:
            response.raise_for_status()
            if response.status_code == 204:
                log.debug("No content returned (204) for %s: %s", method, path)
            else:
                if self._content_type == "raw":
                    result = response
                elif self._content_type == "json":
                    result = response.json()
                elif self._content_type == "text":
                    result = response.text
                else:
                    raise ValueError(f"Unknown content type: {self._content_type}")

        except requests.exceptions.HTTPError as e:
            if not self._strict and response.status_code == 404:
                log.info("Resource %s not found (404)", path)
            else:
                try:
                    details = response.json().get("exception", "key 'exception' not found")
                except (ValueError, KeyError):
                    details = "key 'exception' not found"

                req_body = response.request.body if response.request.body else "Empty body"
                req_body = req_body.encode("utf-8").decode("unicode_escape")
                log.error(
                    "%s: %s\n[Body]: %s\n[Server Exception]: %s",
                    method,
                    str(e).encode("utf-8").decode("unicode_escape"),
                    req_body,
                    details,
                )

                if response.status_code == 404:
                    raise NotFoundError(response.content) from e
                if response.status_code == 400:
                    raise Exception(f"Server Exception: {details}") from e
                raise e

        except Exception:  # pylint: disable=broad-exception-caught
            log.error("Unhandled exception occurred: %s", traceback.format_exc())

        return result

    def __repr__(self) -> str:
        return f"ResponseValidation(content_type={self._content_type}, strict={self._strict})"
<|MERGE_RESOLUTION|>--- conflicted
+++ resolved
@@ -1,137 +1,133 @@
-# Licensed to the Apache Software Foundation (ASF) under one
-# or more contributor license agreements.  See the NOTICE file
-# distributed with this work for additional information
-# regarding copyright ownership.  The ASF licenses this file
-# to you under the Apache License, Version 2.0 (the
-# "License"); you may not use this file except in compliance
-# with the License.  You may obtain a copy of the License at
-#
-#   http://www.apache.org/licenses/LICENSE-2.0
-#
-# Unless required by applicable law or agreed to in writing,
-# software distributed under the License is distributed on an
-# "AS IS" BASIS, WITHOUT WARRANTIES OR CONDITIONS OF ANY
-# KIND, either express or implied.  See the License for the
-# specific language governing permissions and limitations
-# under the License.
-
-
-import json
-import traceback
-
-import requests
-
-from pyhugegraph.utils.exceptions import (
-    NotAuthorizedError,
-    NotFoundError,
-    ServiceUnavailableException,
-)
-from pyhugegraph.utils.log import log
-
-
-def create_exception(response_content):
-    try:
-        data = json.loads(response_content)
-        if "ServiceUnavailableException" in data.get("exception", ""):
-            raise ServiceUnavailableException(
-                f'ServiceUnavailableException, "message": "{data["message"]}",'
-                f' "cause": "{data["cause"]}"'
-            )
-    except (json.JSONDecodeError, KeyError) as e:
-        raise Exception(f"Error parsing response content: {response_content}") from e
-    raise Exception(response_content)
-
-
-def check_if_authorized(response):
-    if response.status_code == 401:
-        raise NotAuthorizedError(
-            f"Please check your username and password. {str(response.content)}"
-        )
-    return True
-
-
-def check_if_success(response, error=None):
-    if (not str(response.status_code).startswith("20")) and check_if_authorized(response):
-        if error is None:
-            error = NotFoundError(response.content)
-
-        req = response.request
-        req_body = req.body if req.body else "Empty body"
-        response_body = response.text if response.text else "Empty body"
-        log.error(
-            "Error-Client: Request URL: %s, Request Body: %s, Response Body: %s",
-<<<<<<< HEAD
-            getattr(req, "url", "Unknown URL"),
-=======
-            req.url,
->>>>>>> af82d914
-            req_body,
-            response_body,
-        )
-        raise error
-    return True
-
-
-class ResponseValidation:
-    def __init__(self, content_type: str = "json", strict: bool = True) -> None:
-        super().__init__()
-        self._content_type = content_type
-        self._strict = strict
-
-    def __call__(self, response: requests.Response, method: str, path: str):
-        """
-        Validate the HTTP response according to the provided content type and strictness.
-
-        :param response: HTTP response object
-        :param method: HTTP method used (e.g., 'GET', 'POST')
-        :param path: URL path of the request
-        :return: Parsed response content or empty dict if none applicable
-        """
-        result = {}
-
-        try:
-            response.raise_for_status()
-            if response.status_code == 204:
-                log.debug("No content returned (204) for %s: %s", method, path)
-            else:
-                if self._content_type == "raw":
-                    result = response
-                elif self._content_type == "json":
-                    result = response.json()
-                elif self._content_type == "text":
-                    result = response.text
-                else:
-                    raise ValueError(f"Unknown content type: {self._content_type}")
-
-        except requests.exceptions.HTTPError as e:
-            if not self._strict and response.status_code == 404:
-                log.info("Resource %s not found (404)", path)
-            else:
-                try:
-                    details = response.json().get("exception", "key 'exception' not found")
-                except (ValueError, KeyError):
-                    details = "key 'exception' not found"
-
-                req_body = response.request.body if response.request.body else "Empty body"
-                req_body = req_body.encode("utf-8").decode("unicode_escape")
-                log.error(
-                    "%s: %s\n[Body]: %s\n[Server Exception]: %s",
-                    method,
-                    str(e).encode("utf-8").decode("unicode_escape"),
-                    req_body,
-                    details,
-                )
-
-                if response.status_code == 404:
-                    raise NotFoundError(response.content) from e
-                if response.status_code == 400:
-                    raise Exception(f"Server Exception: {details}") from e
-                raise e
-
-        except Exception:  # pylint: disable=broad-exception-caught
-            log.error("Unhandled exception occurred: %s", traceback.format_exc())
-
-        return result
-
-    def __repr__(self) -> str:
-        return f"ResponseValidation(content_type={self._content_type}, strict={self._strict})"
+# Licensed to the Apache Software Foundation (ASF) under one
+# or more contributor license agreements.  See the NOTICE file
+# distributed with this work for additional information
+# regarding copyright ownership.  The ASF licenses this file
+# to you under the Apache License, Version 2.0 (the
+# "License"); you may not use this file except in compliance
+# with the License.  You may obtain a copy of the License at
+#
+#   http://www.apache.org/licenses/LICENSE-2.0
+#
+# Unless required by applicable law or agreed to in writing,
+# software distributed under the License is distributed on an
+# "AS IS" BASIS, WITHOUT WARRANTIES OR CONDITIONS OF ANY
+# KIND, either express or implied.  See the License for the
+# specific language governing permissions and limitations
+# under the License.
+
+
+import json
+import traceback
+
+import requests
+
+from pyhugegraph.utils.exceptions import (
+    NotAuthorizedError,
+    NotFoundError,
+    ServiceUnavailableException,
+)
+from pyhugegraph.utils.log import log
+
+
+def create_exception(response_content):
+    try:
+        data = json.loads(response_content)
+        if "ServiceUnavailableException" in data.get("exception", ""):
+            raise ServiceUnavailableException(
+                f'ServiceUnavailableException, "message": "{data["message"]}",'
+                f' "cause": "{data["cause"]}"'
+            )
+    except (json.JSONDecodeError, KeyError) as e:
+        raise Exception(f"Error parsing response content: {response_content}") from e
+    raise Exception(response_content)
+
+
+def check_if_authorized(response):
+    if response.status_code == 401:
+        raise NotAuthorizedError(
+            f"Please check your username and password. {str(response.content)}"
+        )
+    return True
+
+
+def check_if_success(response, error=None):
+    if (not str(response.status_code).startswith("20")) and check_if_authorized(response):
+        if error is None:
+            error = NotFoundError(response.content)
+
+        req = response.request
+        req_body = req.body if req.body else "Empty body"
+        response_body = response.text if response.text else "Empty body"
+        log.error(
+            "Error-Client: Request URL: %s, Request Body: %s, Response Body: %s",
+            req.url,
+            req_body,
+            response_body,
+        )
+        raise error
+    return True
+
+
+class ResponseValidation:
+    def __init__(self, content_type: str = "json", strict: bool = True) -> None:
+        super().__init__()
+        self._content_type = content_type
+        self._strict = strict
+
+    def __call__(self, response: requests.Response, method: str, path: str):
+        """
+        Validate the HTTP response according to the provided content type and strictness.
+
+        :param response: HTTP response object
+        :param method: HTTP method used (e.g., 'GET', 'POST')
+        :param path: URL path of the request
+        :return: Parsed response content or empty dict if none applicable
+        """
+        result = {}
+
+        try:
+            response.raise_for_status()
+            if response.status_code == 204:
+                log.debug("No content returned (204) for %s: %s", method, path)
+            else:
+                if self._content_type == "raw":
+                    result = response
+                elif self._content_type == "json":
+                    result = response.json()
+                elif self._content_type == "text":
+                    result = response.text
+                else:
+                    raise ValueError(f"Unknown content type: {self._content_type}")
+
+        except requests.exceptions.HTTPError as e:
+            if not self._strict and response.status_code == 404:
+                log.info("Resource %s not found (404)", path)
+            else:
+                try:
+                    details = response.json().get("exception", "key 'exception' not found")
+                except (ValueError, KeyError):
+                    details = "key 'exception' not found"
+
+                req_body = response.request.body if response.request.body else "Empty body"
+                req_body = req_body.encode("utf-8").decode("unicode_escape")
+                log.error(
+                    "%s: %s\n[Body]: %s\n[Server Exception]: %s",
+                    method,
+                    str(e).encode("utf-8").decode("unicode_escape"),
+                    req_body,
+                    details,
+                )
+
+                if response.status_code == 404:
+                    raise NotFoundError(response.content) from e
+                if response.status_code == 400:
+                    raise Exception(f"Server Exception: {details}") from e
+                raise e
+
+        except Exception:  # pylint: disable=broad-exception-caught
+            log.error("Unhandled exception occurred: %s", traceback.format_exc())
+
+        return result
+
+    def __repr__(self) -> str:
+        return f"ResponseValidation(content_type={self._content_type}, strict={self._strict})"